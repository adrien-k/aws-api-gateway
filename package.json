{
  "name": "@serverless/aws-api-gateway",
<<<<<<< HEAD
  "version": "0.1.1",
=======
  "version": "0.1.2",
>>>>>>> 650be4fa
  "main": "./serverless.js",
  "publishConfig": {
    "access": "public"
  },
  "scripts": {
    "test": "echo \"Error: no test specified\" && exit 1",
    "lint": "eslint . --fix --cache"
  },
  "author": "Serverless, Inc.",
  "license": "MIT",
  "dependencies": {
    "@serverless/aws-iam-role": "^0.1.0",
    "@serverless/components": "^0.1.0",
    "aws-sdk": "^2.0.0",
    "ramda": "^0.26.0"
  },
  "devDependencies": {
    "babel-eslint": "9.0.0",
    "eslint": "5.6.0",
    "eslint-config-prettier": "^3.6.0",
    "eslint-plugin-import": "^2.14.0",
    "eslint-plugin-prettier": "^3.0.1",
    "prettier": "^1.15.3"
  }
}<|MERGE_RESOLUTION|>--- conflicted
+++ resolved
@@ -1,10 +1,6 @@
 {
   "name": "@serverless/aws-api-gateway",
-<<<<<<< HEAD
-  "version": "0.1.1",
-=======
   "version": "0.1.2",
->>>>>>> 650be4fa
   "main": "./serverless.js",
   "publishConfig": {
     "access": "public"
